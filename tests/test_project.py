import unittest
import os
import uuid
import warnings
import logging

import signac

from test_job import BaseJobTest


# Make sure the jobs created for this test are unique.
test_token = {'test_token': str(uuid.uuid4())}

warnings.simplefilter('default')
warnings.filterwarnings('error', category=DeprecationWarning, module='signac')


class BaseProjectTest(BaseJobTest):
    pass


class ProjectTest(BaseProjectTest):

    def test_get(self):
        pass

    def test_get_id(self):
        self.assertEqual(self.project.get_id(), self.config['project'])
        self.assertEqual(str(self.project), self.project.get_id())

    def test_root_directory(self):
        self.assertEqual(self._tmp_pr, self.project.root_directory())

    def test_workspace_directory(self):
        self.assertEqual(self._tmp_wd, self.project.workspace())

    def test_write_read_statepoint(self):
        statepoints = [{'a': i} for i in range(5)]
        self.project.dump_statepoints(statepoints)
        self.project.write_statepoints(statepoints)
        read = list(self.project.read_statepoints().values())
        self.assertEqual(len(read), len(statepoints))
        more_statepoints = [{'b': i} for i in range(5, 10)]
        self.project.write_statepoints(more_statepoints)
        read2 = list(self.project.read_statepoints())
        self.assertEqual(len(read2), len(statepoints) + len(more_statepoints))
        for id_ in self.project.read_statepoints().keys():
            self.project.get_statepoint(id_)

    def test_find_statepoints(self):
        statepoints = [{'a': i} for i in range(5)]
        for sp in statepoints:
            job = self.project.open_job(sp)
            job.document['test'] = True
        self.assertEqual(len(statepoints), len(
            list(self.project.find_statepoints())))

    def test_find_jobs(self):
        statepoints = [{'a': i} for i in range(5)]
        for sp in statepoints:
            self.project.open_job(sp).document['test'] = True
        self.assertEqual(len(statepoints), len(list(self.project.find_jobs())))
        self.assertEqual(1, len(list(self.project.find_jobs({'a': 0}))))
        self.assertEqual(0, len(list(self.project.find_jobs({'a': 5}))))

    def test_create_view(self):
        # Test for highly heterogenous parameter space
        sp_0 = [{'a': i, 'b': 0} for i in range(5)]
        sp_1 = [{'a': i, 'b': 0, 'c': {'a': i, 'b': 0}} for i in range(5)]
        sp_2 = [{'a': i, 'b': 0, 'c': {'a': i, 'b': 0, 'c': {'a': i, 'b': 0}}}
                for i in range(5)]
        statepoints = sp_0 + sp_1 + sp_2
        for sp in statepoints:
            self.project.open_job(sp).document['test'] = True
<<<<<<< HEAD
        unique_statepoints = list(signac.contrib.project._find_unique_keys(statepoints))
        self.assertEqual(len(statepoints), len(
            list(signac.contrib.project._make_urls(
                statepoints, unique_statepoints))))
=======
        key_set = list(signac.contrib.project._find_unique_keys(statepoints))
        self.assertEqual(len(statepoints), len(
            list(signac.contrib.project._make_urls(statepoints, key_set))))
>>>>>>> 767859a8
        view_prefix = os.path.join(self._tmp_pr, 'view')
        self.project.create_view(prefix=view_prefix)
        self.assertTrue(os.path.isdir(view_prefix))

    def test_find_job_documents(self):
        statepoints = [{'a': i} for i in range(5)]
        for sp in statepoints:
            self.project.open_job(sp).document['test'] = True
        self.assertEqual(
            len(list(self.project.find_job_documents({'a': 0}))), 1)
        job_docs = list(self.project.find_job_documents())
        self.assertEqual(len(statepoints), len(job_docs))
        for job_doc in job_docs:
            sp = job_doc['statepoint']
            self.assertEqual(str(self.project.open_job(sp)), job_doc['_id'])

    def test_find_job_documents_illegal_key(self):
        statepoints = [{'a': i} for i in range(5)]
        for sp in statepoints:
            self.project.open_job(sp).document['test'] = True
        list(self.project.find_job_documents())
        self.assertEqual(len(statepoints), len(
            list(self.project.find_job_documents())))
        self.project.open_job({'a': 0}).document['_id'] = True
        list(self.project.find_job_documents({'a': 1}))  # should not throw
        with self.assertRaises(KeyError):
            list(self.project.find_job_documents())
        with self.assertRaises(KeyError):
            list(self.project.find_job_documents({'a': 0}))
        self.project.open_job({'a': 1}).document['statepoint'] = True
        with self.assertRaises(KeyError):
            list(self.project.find_job_documents())
        with self.assertRaises(KeyError):
            list(self.project.find_job_documents({'a': 1}))
        list(self.project.find_job_documents({'a': 2}))  # should not throw

    def test_repair_corrupted_workspace(self):
        statepoints = [{'a': i} for i in range(5)]
        for sp in statepoints:
            self.project.open_job(sp).document['test'] = True
        # no manifest file
        with self.project.open_job(statepoints[0]) as job:
            os.remove(job.FN_MANIFEST)
        # blank manifest file
        with self.project.open_job(statepoints[1]) as job:
            with open(job.FN_MANIFEST, 'w'):
                pass
        # Implement logging temporarily
        try:
            logging.disable(logging.CRITICAL)
            # There is really not much that we can but warn the user here.
            # We might introduce a repair() function at some point.
            with self.assertRaises(ValueError):
                for i, statepoint in enumerate(self.project.find_statepoints()):
                    pass
            # The skip_errors function helps to identify corrupt directories.
            for i, statepoint in enumerate(self.project.find_statepoints(
                    skip_errors=True)):
                pass
            with self.assertRaises(RuntimeWarning):
                self.project.repair()
            self.project.write_statepoints(statepoints)
            self.project.repair()
            for i, statepoint in enumerate(self.project.find_statepoints()):
                pass
        except:
            raise
        finally:
            logging.disable(logging.NOTSET)



if __name__ == '__main__':
    unittest.main()<|MERGE_RESOLUTION|>--- conflicted
+++ resolved
@@ -73,16 +73,9 @@
         statepoints = sp_0 + sp_1 + sp_2
         for sp in statepoints:
             self.project.open_job(sp).document['test'] = True
-<<<<<<< HEAD
-        unique_statepoints = list(signac.contrib.project._find_unique_keys(statepoints))
-        self.assertEqual(len(statepoints), len(
-            list(signac.contrib.project._make_urls(
-                statepoints, unique_statepoints))))
-=======
         key_set = list(signac.contrib.project._find_unique_keys(statepoints))
         self.assertEqual(len(statepoints), len(
             list(signac.contrib.project._make_urls(statepoints, key_set))))
->>>>>>> 767859a8
         view_prefix = os.path.join(self._tmp_pr, 'view')
         self.project.create_view(prefix=view_prefix)
         self.assertTrue(os.path.isdir(view_prefix))

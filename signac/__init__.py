--- conflicted
+++ resolved
@@ -45,12 +45,8 @@
 
 __version__ = '0.9.3'
 
-<<<<<<< HEAD
-__all__ = ['__version__', 'contrib', 'db', 'errors', 'sync', 'uri',
-=======
 __all__ = ['__version__', 'contrib', 'db', 'errors', 'warnings', 'sync',
->>>>>>> b43e20af
-           'cite',
+           'uri', 'cite',
            'Project', 'TemporaryProject', 'get_project', 'init_project',
            'get_database', 'fetch', 'fetch_one',
            'export_one', 'export', 'export_to_mirror',

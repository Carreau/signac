import os
import re
import json
import math
import hashlib
import logging
import warnings

<<<<<<< HEAD
=======
from ..common import six
>>>>>>> 35e002b8
from .utility import walkdepth
from .hashing import calc_id
from .filesystems import filesystems_from_config

if six.PY2:
    import imp
else:
    import importlib.machinery


logger = logging.getLogger(__name__)

FN_CRAWLER = 'signac_access.py'
KEY_PROJECT = 'project'
KEY_FILENAME = 'filename'
KEY_PATH = 'root'
KEY_PAYLOAD = 'format'
KEY_LINK = 'signac_link'
KEY_CRAWLER_PATH = 'access_crawler_root'
KEY_CRAWLER_MODULE = 'access_module'
KEY_CRAWLER_ID = 'access_crawler_id'


class BaseCrawler(object):
    """Crawl through `root` and index all files.

    The crawler creates an index on data, which can be exported
    to a database for easier access."""
    tags = None

    def __init__(self, root):
        """Initialize a BaseCrawler instance.

        :param root: The path to the root directory to crawl through.
        :type root: str"""
        self.root = root
        self.tags = set() if self.tags is None else set(self.tags)

    def docs_from_file(self, dirpath, fn):
        """Implement this method to generate documents from files.

        :param dirpath: The path of the file, relative to `root`.
        :type dirpath: str
        :param fn: The filename.
        :type fn: str
        :returns: A document, that means an instance of mapping.
        :rtype: mapping"""
        raise NotImplementedError()

    def fetch(self, doc):
        """Implement this generator method to associate data with a document.

        The return value of this generator function is not directly defined,
        however it is recommended to use `file-like objects`_.

        .. _`file-like objects`:
            https://docs.python.org/3/glossary.html#term-file-object

        :yields: An iterable of arbitrary objects."""
        return
        yield

    @classmethod
    def _calculate_hash(cls, doc, dirpath, fn):
        import hashlib
        blob = json.dumps(doc, sort_keys=True)
        m = hashlib.md5()
        m.update(dirpath.encode('utf-8'))
        m.update(fn.encode('utf-8'))
        m.update(blob.encode('utf-8'))
        return m.hexdigest()

    def crawl(self, depth=0):
        """Crawl through the `root` directory.

        The crawler will inspect every file and directory up
        until the specified `depth` and call the
        :meth:`docs_from_file` method.

        :param depth: Crawl through the directory for the specified depth.
                      A value of 0 specifies no limit.
        :type dept: int
        :yields: An iterable of dict objects."""
        logger.info("Crawling '{}' (depth={})...".format(self.root, depth))
        for dirpath, dirnames, filenames in walkdepth(self.root, depth):
            for fn in filenames:
                for doc in self.docs_from_file(dirpath, fn):
                    logger.debug("doc from file: '{}'.".format(
                        os.path.join(dirpath, fn)))
                    doc.setdefault(KEY_PAYLOAD, None)
                    _id = doc.setdefault(
                        '_id', self._calculate_hash(doc, dirpath, fn))
                    yield _id, doc
        logger.info("Crawl of '{}' done.".format(self.root))

    def process(self, doc, dirpath, fn):
        """Implement this method for additional processing of generated docs.

        The default implementation will return the unmodified `doc`.

        :param dirpath: The path of the file, relative to `root`.
        :type dirpath: str
        :param fn: The filename.
        :type fn: str
        :returns: A document, that means an instance of mapping.
        :rtype: mapping"""
        return doc


class RegexFileCrawler(BaseCrawler):
    """Generate documents from filenames and associate each file with a data type.

    The `RegexFileCrawler` uses regular expressions to generate
    data from files. This is a particular easy method to retrieve meta data
    associated with files. Inherit from this class to configure a crawler
    for your data structre.

    Let's assume we want to index text files, with a naming pattern, that
    specifies a parameter `a` through the filename, e.g.:

    .. code::

        ~/my_project/a_0.txt
        ~/my_project/a_1.txt
        ...

    A valid regular expression to match
    this patter would be: ``a_(?P<a>\d+)\.txt``.

    A regular expression crawler for this structure could be implemented
    like this:

    .. code::

        import re

        class TextFile(object):
            def __init__(self, file):
                # file is a file-like object
                return file.read()

        MyCrawler(RegexFileCrawler):
            pass

        MyCrawler.define('a_(?P<a>\d+)\.txt, TextFile)

    In this case we could also use :class:`.contrib.formats.TextFile`
    as data type which is an implementation of the example shown above.
    However we could use any other type, as long as its constructor
    expects a `file-like object`_ as its first argument.

    .. _`file-like object`: https://docs.python.org/3/glossary.html#term-file-object
    """
    "Mapping of compiled regex objects and associated formats."
    definitions = dict()

    @classmethod
    def define(cls, regex, format_):
        """Define a format for a particular regular expression.

        :param regex: All files of the specified format
            must match this regular expression.
        :type regex: :class:`str` or `compiled regular expression`_
        :param format_: The format associated with all matching files.
        :type format_: :class:`object`

        .. _`compiled regular expression`: https://docs.python.org/3.4/library/re.html#re-objects"""
        if six.PY2:
            if isinstance(regex, basestring):
                regex = re.compile(regex)
        else:
            if isinstance(regex, str):
                regex = re.compile(regex)
        for meth in ('read', 'close'):
            if not callable(getattr(format_, meth, None)):
                msg = "Format {} has no {}() method.".format(format_, meth)
                warnings.warn(msg)
        cls.definitions[regex] = format_

    def docs_from_file(self, dirpath, fn):
        """Generate documents from filenames.

        This method is an implementation of the abstract method
        of :class:`~.BaseCrawler`.
        It is not recommended to reimplement this method to modify
        documents generated from filenames.
        See :meth:`~RegexFileCrawler.process` instead."""
        for regex, format_ in self.definitions.items():
            m = regex.match(os.path.join(dirpath, fn))
            if m:
                doc = self.process(m.groupdict(), dirpath, fn)
                doc[KEY_FILENAME] = os.path.relpath(
                    os.path.join(dirpath, fn), self.root)
                doc[KEY_PATH] = os.path.abspath(self.root)
                doc[KEY_PAYLOAD] = str(format_)
                yield doc

    def fetch(self, doc, mode='r'):
        """Fetch the data associated with `doc`.

        :param doc: A document.
        :type doc: :class:`dict`
        :yields: All files associated with doc in the defined format.

        .. note::

            For generality the :meth:`~.BaseCrawler.fetch` method is
            a generator function, which may yield an arbitrary number
            of objects of arbitrary type. In the case of the
            :class:`~.RegexFileCrawler` it will always yield
            exactly **one** object."""
        fn = doc.get(KEY_FILENAME)
        if fn:
            for regex, format_ in self.definitions.items():
                ffn = os.path.join(self.root, fn)
                m = regex.match(ffn)
                if m:
                    yield format_(open(ffn, mode))

    def process(self, doc, dirpath, fn):
        """Post-process documents generated from filenames.

        Example:

        .. code::

            MyCrawler(signac.contrib.crawler.RegexFileCrawler):
                def process(self, doc, dirpath, fn):
                    doc['long_name_for_a'] = doc['a']
                    return super(MyCrawler, self).process(doc, dirpath, fn)

        :param dirpath: The path of the file, relative to `root`.
        :type dirpath: str
        :param fn: The filename.
        :type fn: str
        :returns: A document, that means an instance of mapping.
        :rtype: mapping"""
        result = dict()
        for key, value in doc.items():
            if value is None or isinstance(value, bool):
                result[key] = value
                continue
            try:
                value = float(value)
            except ValueError:
                result[key] = value
            else:
                if not math.isnan(value) or math.isinf(value):
                    if float(value) == int(value):
                        result[key] = int(value)
                    else:
                        result[key] = float(value)
        return super(RegexFileCrawler, self).process(result, dirpath, fn)


class JSONCrawler(BaseCrawler):
    encoding = 'utf-8'
    fn_regex = '.*\.json'

    def docs_from_json(self, doc):
        yield doc

    def docs_from_file(self, dirpath, fn):
        if re.match(self.fn_regex, os.path.join(dirpath, fn)):
            with open(os.path.join(dirpath, fn), 'rb') as file:
                doc = json.loads(file.read().decode(self.encoding))
                for d in self.docs_from_json(doc):
                    yield d


class SignacProjectBaseCrawler(BaseCrawler):
    encoding = 'utf-8'
    fn_statepoint = 'signac_statepoint.json'
    statepoint_index = 'statepoint'

    def get_statepoint(self, dirpath):
        job_path = os.path.join(
            self.root,
            os.path.relpath(dirpath, self.root).split('/')[0])
        with open(os.path.join(job_path, self.fn_statepoint), 'rb') as file:
            doc = json.loads(file.read().decode(self.encoding))
        signac_id = calc_id(doc)
        assert job_path.endswith(signac_id)
        return signac_id, doc

    def process(self, doc, dirpath, fn):
        signac_id, statepoint = self.get_statepoint(dirpath)
        doc['signac_id'] = signac_id
        if self.statepoint_index:
            doc[self.statepoint_index] = statepoint
        else:
            doc.update(statepoint)
        return super(SignacProjectBaseCrawler, self).process(doc, dirpath, fn)


class SignacProjectRegexFileCrawler(
        SignacProjectBaseCrawler,
        RegexFileCrawler):
    pass


class SignacProjectJobDocumentCrawler(SignacProjectBaseCrawler):
    re_job_document = '.*\/signac_job_document\.json'
    statepoint_index = 'statepoint'
    signac_id_alias = '_id'

    def docs_from_file(self, dirpath, fn):
        if re.match(self.re_job_document, os.path.join(dirpath, fn)):
            with open(os.path.join(dirpath, fn), 'rb') as file:
                try:
                    job_doc = json.loads(file.read().decode(self.encoding))
                except ValueError:
                    logger.error(
                        "Failed to load job document for job '{}'.".format(
                            self.get_statepoint(dirpath)[0]))
                    raise
            signac_id, statepoint = self.get_statepoint(dirpath)
            job_doc['signac_id'] = signac_id
            if self.statepoint_index:
                job_doc[self.statepoint_index] = statepoint
            else:
                job_doc.update(statepoint)
            if self.signac_id_alias:
                job_doc[self.signac_id_alias] = signac_id
            yield job_doc
        for doc in super(SignacProjectJobDocumentCrawler, self).docs_from_file(
                dirpath, fn):
            yield doc


class SignacProjectCrawler(
        SignacProjectRegexFileCrawler,
        SignacProjectJobDocumentCrawler):
    pass


def _store_files_to_filesystem(filesystem, crawler, doc):
    link = doc.setdefault(KEY_LINK, dict())
    fs_config = link.setdefault('filesystems', list())
    fs_config.append({filesystem.name: filesystem.config()})
    file_ids = link.setdefault('file_ids', list())
    for file in crawler.fetch(doc, mode='rb'):
        file_id = hashlib.md5(file.read()).hexdigest()
        file.seek(0)
        try:
            with filesystem.new_file(_id=file_id) as filesystemfile:
                filesystemfile.write(file.read())
        except filesystem.FileExistsError:
            pass
        if file_id not in file_ids:
            file_ids.append(file_id)
        file.close()


class MasterCrawler(BaseCrawler):

    """Crawl the data space and search for signac crawlers.

    The MasterCrawler executes signac slave crawlers
    defined in signac_access.py modules.

    If the master crawlers has defined tags, it will only
    execute slave crawlers with at least one matching tag.

    :param root: The path to the root directory to crawl through.
    :type root: str
    :param link_local: Store a link to the local access module.
    :param filesystems: An optional set of file systems, to export
        data to.
    :type filesystems: A sequence of filesystem-like objects or
        filesystem configurations. See :func:`~fetch` for details.
    """

    def __init__(self, root, link_local=True, filesystems=None):
        self.link_local = link_local
        if filesystems is None:
            self.filesystems = list()
        else:
            self.filesystems = list(filesystems_from_config(filesystems))
        self._crawlers = dict()
        super(MasterCrawler, self).__init__(root=root)

    def _docs_from_module(self, dirpath, fn):
        name = os.path.join(dirpath, fn)
        module = _load_crawler(name)
        for crawler_id, crawler in module.get_crawlers(dirpath).items():
            try:
                tags = crawler.tags
            except AttributeError:
                pass
            else:
                if tags is not None and len(set(tags)):
                    if self.tags is None or not len(set(self.tags)):
                        logger.info("Skipping, project has defined tags.")
                        continue
                    elif not set(self.tags).intersection(set(crawler.tags)):
                        logger.info("Skipping, tag mismatch.")
                        continue
            for _id, doc in crawler.crawl():
                doc.setdefault(
                    KEY_PROJECT, os.path.relpath(dirpath, self.root))
                if hasattr(crawler, 'fetch'):
                    if self.link_local:
                        link = doc.setdefault(KEY_LINK, dict())
                        link['link_type'] = 'module_fetch'  # deprecated
                        link[KEY_CRAWLER_PATH] = os.path.abspath(dirpath)
                        link[KEY_CRAWLER_MODULE] = fn
                        link[KEY_CRAWLER_ID] = crawler_id
                    for filesystem in self.filesystems:
                        _store_files_to_filesystem(filesystem, crawler, doc)
                yield doc

    def docs_from_file(self, dirpath, fn):
        if fn == FN_CRAWLER:
            try:
                for doc in self._docs_from_module(dirpath, fn):
                    yield doc
            except AttributeError as error:
                if str(error) == 'get_crawlers':
                    logger.warning(
                        "Module has no '{}' function.".format(error))
                else:
                    raise
            except Exception:
                logger.error("Error while indexing from module '{}'.".format(
                    os.path.join(dirpath, fn)))
                raise
            else:
                logger.debug("Executed slave crawlers.")


def _load_crawler(name):
    if six.PY2:
        return imp.load_source(os.path.splitext(name)[0], name)
    else:
        return importlib.machinery.SourceFileLoader(name, name).load_module()


def fetch(doc, mode='r', filesystems=None, ignore_linked_fs=False):
    """Fetch all data associated with this document.

    The filesystems argument is either a list of filesystem-like objects,
    see :mod:`~.contrib.fs` for examples, or a list of filesystem
    configurations.
    The latter is a slightly shorter notation, e.g.:

    .. code-block:

        fetch(doc, filesystems=[{'localfs': '/path/to/storage'}])

    :param doc: A document which is part of an index.
    :type doc: mapping
    :param mode: Mode to use for file opening.
    :param filesystems: An optional set of filesystems to fetch files from.
    :type filesystems: A sequence of filesystem-like objects or
        filesystem configurations.
    :param ignore_linked_fs: Ignore all file system information in the
        document's link attribute.
    :yields: Data associated with this document in the specified format."""
    if doc is None:
        raise ValueError(doc)
    link = doc.get(KEY_LINK)
    if link is None:
        return
    else:
        link = dict(link)
    if KEY_CRAWLER_PATH in link:
        logger.debug("Fetching files from the file system.")
        try:
            for file in _fetch_fs(doc, mode=mode):
                yield file
            return
        except OSError as error:
            logger.warning(
                "Unable to fetch file from file system: {}".format(error))
    to_fetch = set(link.pop('file_ids', []))
    n = len(to_fetch)
    if n == 0:
        return
    if filesystems is None:
        filesystems = list()
    else:
        filesystems = list(filesystems_from_config(filesystems))
    if not ignore_linked_fs:
        filesystems.extend(
            list(filesystems_from_config(link.get('filesystems', list()))))
    logger.debug("Using filesystems to fetch files: {}".format(filesystems))
    for filesystem in filesystems:
        fetched = set()
        for file_id in to_fetch:
            logger.debug("Fetching file with id '{}'.".format(file_id))
            try:
                yield filesystem.get(file_id, mode=mode)
                fetched.add(file_id)
            except filesystem.FileNotFoundError:
                continue
        for file_id in fetched:
            to_fetch.remove(file_id)
    if to_fetch:
        msg = "Unable to fetch {}/{} file(s) associated with this document ."
        raise IOError(msg.format(len(to_fetch), n))


def fetch_one(doc, *args, **kwargs):
    """Fetch data associated with this document.

    Unlike :func:`~signac.fetch`, this function returns only the first
    file associated with doc and ignores all others.

    :param doc: A document which is part of an index.
    :type doc: mapping
    :yields: Data associated with this document in the specified format."""
    return next(fetch(doc, *args, **kwargs))


def fetched(docs):
    for doc in docs:
        for data in fetch(doc):
            yield doc, data


def _fetch_fs(doc, mode):
    "Fetch files for doc from the file system."
    link = doc[KEY_LINK]
    fn_module = os.path.join(
        link[KEY_CRAWLER_PATH], link[KEY_CRAWLER_MODULE])
    crawler_module = _load_crawler(fn_module)
    crawlers = crawler_module.get_crawlers(link[KEY_CRAWLER_PATH])
    for d in crawlers[link[KEY_CRAWLER_ID]].fetch(doc, mode=mode):
        yield d


def export_pymongo(crawler, index, chunksize=1000, *args, **kwargs):
    """Optimized export function for pymongo collections.

    The behaviour of this function is equivalent to:

    .. code-block:: python

        for _id, doc in crawler.crawl(*args, **kwargs):
            index.replace_one({'_id': _id}, doc)

    :param crawler: The crawler to execute.
    :param index: A index collection to export to.
    :param chunksize: The buffer size for export operations.
    :type chunksize: int
    :param args: Extra arguments and keyword arguments are
                 forwarded to the crawler's crawl() method."""
    import pymongo
    logger.info("Exporting index for pymongo.")
    operations = []
    for _id, doc in crawler.crawl(*args, **kwargs):
        f = {'_id': _id}
        assert doc['_id'] == _id
        operations.append(pymongo.ReplaceOne(f, doc, upsert=True))
        if len(operations) >= chunksize:
            logger.debug("Pushing chunk.")
            index.bulk_write(operations)
            operations.clear()
    if len(operations):
        logger.debug("Pushing final chunk.")
        index.bulk_write(operations)


def export(crawler, index, *args, **kwargs):
    """Optimized export function for collections.

    The behaviour of this function is equivalent to:

    .. code-block:: python

        for _id, doc in crawler.crawl(*args, **kwargs):
            index.replace_one({'_id': _id}, doc)

    :param crawler: The crawler to execute.
    :param index: A index collection to export to.
    :param args: Extra arguments and keyword arguments are
                 forwarded to the crawler's crawl() method."""
    logger.info("Exporting index.")
    for _id, doc in crawler.crawl(*args, **kwargs):
        f = {'_id': _id}
        index.replace_one(f, doc)<|MERGE_RESOLUTION|>--- conflicted
+++ resolved
@@ -6,10 +6,7 @@
 import logging
 import warnings
 
-<<<<<<< HEAD
-=======
 from ..common import six
->>>>>>> 35e002b8
 from .utility import walkdepth
 from .hashing import calc_id
 from .filesystems import filesystems_from_config

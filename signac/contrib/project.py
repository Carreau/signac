# Copyright (c) 2016 The Regents of the University of Michigan
# All rights reserved.
# This software is licensed under the BSD 3-Clause License.
from __future__ import print_function
import os
import re
import logging
import json
import errno
import warnings
import collections
<<<<<<< HEAD
import shutil
=======
from itertools import chain
>>>>>>> 7354fc4e

from ..core.search_engine import DocumentSearchEngine
from ..common import six
from ..common.config import load_config
from .job import Job
from .hashing import calc_id
from .indexing import _index_signac_project_workspace
from .indexing import SignacProjectCrawler
from .indexing import MasterCrawler
from .utility import _mkdir_p, is_string
from .errors import DestinationExistsError

if six.PY2:
    from collections import Mapping
else:
    from collections.abc import Mapping

logger = logging.getLogger(__name__)

#: The default filename to read from and write statepoints to.
FN_STATEPOINTS = 'signac_statepoints.json'

ACCESS_MODULE_TEMPLATE = """#!/usr/bin/env python
# -*- coding: utf-8 -*-
import os

from signac.contrib import SignacProjectCrawler
{imports}


class {crawlername}(SignacProjectCrawler):
    pass
{definitions}


def get_crawlers(root):
    return {{'main': {crawlername}(os.path.join(root, '{wd}'))}}
"""

ACCESS_MODULE_MC_TEMPLATE = """if __name__ == '__main__':
    master_crawler = MasterCrawler('.')
    for doc in master_crawler.crawl(depth={depth}):
        print(doc)
"""


class JobSearchIndex(object):
    """Search for sepcific jobs with filters.

    The JobSearchIndex allows to search for job_ids,
    that are part of an index, which match specific
    statepoint filters or job document filters.

    :param project: The project the jobs are associated with.
    :type project: :class:`~.Project`
    :param index: A document index.
    :param include: A mapping of keys that shall be
        included (True) or excluded (False).
    :type include: Mapping
    """

    def __init__(self, index, include=None, hash_=None):
        self._engine = DocumentSearchEngine(
            index, include=include, hash_=hash_)

    def __len__(self):
        return len(self._engine)

    def find_job_ids(self, filter=None, doc_filter=None):
        """Find the job_ids of all jobs matching the filters.

        The optional filter arguments must be a Mapping of key-value
        pairs and JSON serializable.

        :param filter: A mapping of key-value pairs that all
            indexed job statepoints are compared against.
        :type filter: Mapping
        :param doc_filter: A mapping of key-value pairs that all
            indexed job documents are compared against.
        :yields: The ids of all indexed jobs matching both filters.
        :raise TypeError: If the filters are not JSON serializable.
        :raises ValueError: If the filters are invalid.
        :raises RuntimeError: If the filters are not supported
            by the index.
        """
        f = dict()
        if filter is not None:
            f['statepoint'] = filter
        if doc_filter is not None:
            f.update(doc_filter)
        f = json.loads(json.dumps(f))  # Normalize
        for job_id in self._engine.find(filter=f):
            yield job_id


class Project(object):
    """The handle on a signac project.

    Application developers should usually not need to
    directly instantiate this class, but use
    :func:`signac.get_project` instead."""
    Job = Job

    def __init__(self, config=None):
        if config is None:
            config = load_config()
        self._config = config
        self.get_id()

    def __str__(self):
        "Returns the project's id."
        return str(self.get_id())

    def __repr__(self):
        return "{type}({{'project': '{id}', 'project_dir': '{rd}', 'workspace_dir': '{wd}'}})".format(
            type=self.__class__.__module__ + '.' + self.__class__.__name__,
            id=self.get_id(),
            rd=self.root_directory(),
            wd=self.workspace())

    def __eq__(self, other):
        return repr(self) == repr(other)

    @property
    def config(self):
        "The project's configuration."
        return self._config

    def root_directory(self):
        "Returns the project's root directory."
        return self._config['project_dir']

    def workspace(self):
        """Returns the project's workspace directory.

        The workspace defaults to `project_root/workspace`.
        Configure this directory with the 'workspace_dir'
        attribute.
        If the specified directory is a relative path,
        the absolute path is relative from the project's
        root directory.

        .. note::
            The configuration will respect environment variables,
            such as $HOME."""
        wd = os.path.expandvars(self._config.get('workspace_dir', 'workspace'))
        if os.path.isabs(wd):
            return wd
        else:
            return os.path.join(self.root_directory(), wd)

    def get_id(self):
        """Get the project identifier.

        :return: The project id.
        :rtype: str
        :raises LookupError: If no project id could be determined.
        """
        try:
            return str(self.config['project'])
        except KeyError:
            raise LookupError(
                "Unable to determine project id ."
                "Are you sure '{}' is a signac project path?".format(
                    os.path.abspath(self.config.get('project_dir', os.getcwd()))))

    def min_len_unique_id(self):
        "Determine the minimum length required for an id to be unique."
        job_ids = list(self.find_job_ids())
        tmp = set()
        for i in range(32):
            tmp.clear()
            for _id in job_ids:
                if _id[:i] in tmp:
                    break
                else:
                    tmp.add(_id[:i])
            else:
                break
        return i

    def open_job(self, statepoint=None, id=None):
        """Get a job handle associated with a statepoint.

        This method returns the job instance associated with
        the given statepoint or job id.
        Opening a job by statepoint never fails.
        Opening a job by id, requires a lookup of the statepoint
        from the job id, which may fail if the job was not
        previously initialized.

        :param statepoint: The job's unique set of parameters.
        :type statepoint: mapping
        :param id: The job id.
        :type id: str
        :return: The job instance.
        :rtype: :class:`signac.contrib.job.Job`
        :raises KeyError: If the attempt to open the job by id fails.
        """
        if (id is None) == (statepoint is None):
            raise ValueError(
                "You need to either provide the statepoint or the id.")
        if id is None:
            return self.Job(project=self, statepoint=statepoint)
        else:
            if len(id) < 32:
                job_ids = self.find_job_ids()
                matches = [_id for _id in job_ids if _id.startswith(id)]
                if len(matches) == 1:
                    id = matches[0]
                elif len(matches) > 1:
                    raise LookupError(id)
            return self.Job(project=self, statepoint=self.get_statepoint(id))

    def _job_dirs(self):
        wd = self.workspace()
        m = re.compile('[a-f0-9]{32}')
        try:
            for d in os.listdir(wd):
                if m.match(d):
                    yield d
        except OSError as error:
            if error.errno != errno.ENOENT:
                raise

    def num_jobs(self):
        "Return the number of initialized jobs."
        return len(list(self._job_dirs()))

    def __contains__(self, job):
        """Determine whether job is in the project's data space.

        :param job: The job to test for initialization.
        :type job: :py:class:`~.Job`
        :returns: True when the job is initialized for this project.
        :rtype: bool
        """
        return job.get_id() in self.find_job_ids()

    def build_job_search_index(self, index, include=None, hash_=None):
        """Build a job search index.

        :param index: A document index.
        :type index: list
        :param include: A mapping of keys that shall be
            included (True) or excluded (False).
        :type include: Mapping
        :returns: A job search index based on the provided index.
        :rtype: :class:`~.JobSearchIndex`
        """
        return JobSearchIndex(index=index, include=include, hash_=hash_)

    def build_job_statepoint_index(self, exclude_const=False, index=None):
        """Build a statepoint index to identify jobs with specific parameters.

        This method generates unordered key-value pairs, with complete
        statepoint paths as keys, encoded in JSON, and a set of job ids
        of all corresponding jobs, e.g.:

        .. code-block:: python

            >>> project.open_job({'a': 0, 'b': {'c': 'const'}}).init()
            >>> project.open_job({'a': 1, 'b': {'c': 'const'}}).init()
            >>> for k, v in project.job_statepoint_index():
            ...     print(k, v)
            ...
            ["a", 1] {'b7568fa73881d27cbf24bf58d226d80e'}
            ["a", 0] {'54b61a7adbe004b30b39aa399d04f483'}
            ["b", "c", "abc"] {'b7568fa73881d27cbf24bf58d226d80e', '54b61a7adbe004b30b39aa399d04f483'}

        :param exclude_const: Exclude entries that are shared by all jobs
            that are part of the index.
        :type exclude_const: bool
        :param index: A document index.
        :yields: Key-value pairs of JSON-encoded statepoint parameters and
            and a set of corresponding job ids.
        """
        if index is None:
            index = self.index(include_job_document=False)
        include = {'statepoint': True}
        search_index = self.build_job_search_index(
            index, include, hash_=json.dumps)
        tmp = search_index._engine.index
        N = len(search_index)
        for k in sorted(tmp, key=lambda k: len(tmp[k])):
            if exclude_const and len(tmp[k]) == N:
                continue
            yield json.dumps(json.loads(k)[1:]), tmp[k]

    def find_job_ids(self, filter=None, doc_filter=None, index=None):
        """Find the job_ids of all jobs matching the filters.

        The optional filter arguments must be a Mapping of key-value
        pairs and JSON serializable.

        .. note::
            Providing a pre-calculated index may vastly increase the
            performance of this function.

        :param filter: A mapping of key-value pairs that all
            indexed job statepoints are compared against.
        :type filter: Mapping
        :param doc_filter: A mapping of key-value pairs that all
            indexed job documents are compared against.
        :param index: A document index.
        :yields: The ids of all indexed jobs matching both filters.
        :raise TypeError: If the filters are not JSON serializable.
        :raises ValueError: If the filters are invalid.
        :raises RuntimeError: If the filters are not supported
            by the index.
        """
        if filter is None and doc_filter is None and index is None:
            for job_id in self._job_dirs():
                yield job_id
            return
        if index is None:
            index = self.index(include_job_document=doc_filter is not None)
        if doc_filter is None:
            include = {'statepoint': True}
        else:
            include = None
        search_index = self.build_job_search_index(index, include)
        for job_id in search_index.find_job_ids(filter=filter, doc_filter=doc_filter):
            yield job_id

    def find_jobs(self, filter=None, doc_filter=None, index=None):
        """Find all jobs in the project's workspace.

        The optional filter arguments must be a Mapping of key-value
        pairs and JSON serializable.

        .. note::
            Providing a pre-calculated index may vastly increase the
            performance of this function.

        :param filter: A mapping of key-value pairs that all
            indexed job statepoints are compared against.
        :type filter: Mapping
        :param doc_filter: A mapping of key-value pairs that all
            indexed job documents are compared against.
        :yields: Instances of :class:`~signac.contrib.job.Job`
        :raise TypeError: If the filters are not JSON serializable.
        :raises ValueError: If the filters are invalid.
        :raises RuntimeError: If the filters are not supported
            by the index.
        """
        for job_id in self.find_job_ids(filter, doc_filter, index):
            yield self.open_job(id=job_id)

    def find_statepoints(self, filter=None, doc_filter=None, index=None, skip_errors=False):
        """Find all statepoints in the project's workspace.

        :param filter: If not None, only yield statepoints matching the filter.
        :type filter: mapping
        :param skip_errors: Show, but otherwise ignore errors while
            iterating over the workspace. Use this argument to repair
            a corrupted workspace.
        :type skip_errors: bool
        :yields: statepoints as dict"""
        if index is None:
            index = self.index(include_job_document=False)
        if skip_errors:
            index = _skip_errors(index, logger.critical)
        jobs = self.find_jobs(filter, doc_filter, index)
        if skip_errors:
            jobs = _skip_errors(jobs, logger.critical)
        for job in jobs:
            yield job.statepoint()

    def find_variable_parameters(self, statepoints=None):
        """Find all parameters which vary over the data space.

        .. warning::

            This method is deprecated.
            Please see :meth:`~.build_job_statepoint_index` for an
            alternative method.

        This method attempts to detect all parameters, which vary
        over the parameter space.
        The parameter sets are ordered decreasingly
        by data sub space size.

        .. warning::

            This method does not detect linear dependencies
            within the state points. Linear dependencies should
            generally be avoided.

        :param statepoints: The statepoints to consider.
            Defaults to all state points within the data space.
        :type statepoints: Iterable of parameter mappings.
        :return: A hierarchical list of variable parameters.
        :rtype: list"""
        warnings.warn(
            "The find_variable_parameters() method is deprecated, please use "
            "build_job_statepoint_index() instead.", DeprecationWarning)
        if statepoints is None:
            statepoints = self.find_statepoints()
        return list(_find_unique_keys(statepoints))

    def read_statepoints(self, fn=None):
        """Read all statepoints from a file.

        :param fn: The filename of the file containing the statepoints,
            defaults to :const:`~signac.contrib.project.FN_STATEPOINTS`.
        :type fn: str

        See also :meth:`dump_statepoints` and :meth:`write_statepoints`.
        """
        if fn is None:
            fn = os.path.join(self.root_directory(), FN_STATEPOINTS)
        # See comment in write statepoints.
        with open(fn, 'r') as file:
            return json.loads(file.read())

    def dump_statepoints(self, statepoints):
        """Dump the statepoints and associated job ids.

        Equivalent to:

        .. code-block:: python

            {project.open_job(sp).get_id(): sp for sp in statepoints}

        :param statepoints: A list of statepoints.
        :type statepoints: iterable
        :return: A mapping, where the key is the job id
                 and the value is the statepoint.
        :rtype: dict
        """
        return {calc_id(sp): sp for sp in statepoints}

    def write_statepoints(self, statepoints=None, fn=None, indent=2):
        """Dump statepoints to a file.

        If the file already contains statepoints, all new statepoints
        will be appended, while the old ones are preserved.

        :param statepoints: A list of statepoints,
            defaults to all statepoints which are defined in the workspace.
        :type statepoints: iterable
        :param fn: The filename of the file containing the statepoints,
            defaults to :const:`~signac.contrib.project.FN_STATEPOINTS`.
        :type fn: str
        :param indent: Specify the indentation of the json file.
        :type indent: int

        See also :meth:`dump_statepoints`.
        """
        if fn is None:
            fn = os.path.join(self.root_directory(), FN_STATEPOINTS)
        try:
            tmp = self.read_statepoints(fn=fn)
        # except FileNotFoundError:
        except IOError as error:
            if not error.errno == errno.ENOENT:
                raise
            tmp = dict()
        if statepoints is None:
            statepoints = self.find_statepoints()
        tmp.update(self.dump_statepoints(statepoints))
        with open(fn, 'w') as file:
            file.write(json.dumps(tmp, indent=indent))

    def _get_statepoint_from_workspace(self, jobid):
        fn_manifest = os.path.join(self.workspace(), jobid, self.Job.FN_MANIFEST)
        try:
            with open(fn_manifest, 'r') as manifest:
                return json.load(manifest)
        except (IOError, ValueError) as error:
            if os.path.isfile(fn_manifest):
                msg = "Error while trying to access manifest file: "\
                      "'{}'. Error: '{}'.".format(fn_manifest, error)
                logger.critical(msg)
            raise KeyError(jobid)

    def get_statepoint(self, jobid, fn=None):
        """Get the statepoint associated with a job id.

        The statepoint is retrieved from the workspace or
        from the statepoints file if the former attempt fails.

        :param jobid: A job id to get the statepoint for.
        :type jobid: str
        :param fn: The filename of the file containing the statepoints,
            defaults to :const:`~signac.contrib.project.FN_STATEPOINTS`.
        :type fn: str
        :return: The statepoint.
        :rtype: dict
        :raises KeyError: If the statepoint associated with \
            jobid could not be found.

        See also :meth:`dump_statepoints`.
        """
        try:
            statepoint = self._get_statepoint_from_workspace(jobid)
        except KeyError:
            try:
                statepoint = self.read_statepoints(fn=fn)[jobid]
            except IOError as error:
                if not error.errno == errno.ENOENT:
                    raise
                raise KeyError(jobid)
        assert statepoint is not None
        assert str(self.open_job(statepoint)) == jobid
        return statepoint

    def create_linked_view(self, prefix=None, index=None):
        """Create a persistent linked view of the selected data space..

        This method determines unique paths for each job based on the job's
        statepoint and creates symbolic links to the associated workspace
        directories. This is useful for browsing through the data space in a
        human-readable manner.

        Assuming that the parameter space is

            * a=0, b=0
            * a=1, b=0
            * a=2, b=0
            * ...,

        where *b* does not vary over all statepoints, this method will create
        the following *symbolic links* within the specified view prefix:

        .. code-block:: bash

            view/a/0/job -> /path/to/workspace/7f9fb369851609ce9cb91404549393f3
            view/a/1/job -> /path/to/workspace/017d53deb17a290d8b0d2ae02fa8bd9d
            ...

        .. note::

            To maximize the compactness of each view path, *b* which does not
            vary over the selected data space, is ignored.
        """
        if prefix is None:
            prefix = 'view'
        if index is None:
            index = self.index(include_job_document=False)

        jsi = self.build_job_statepoint_index(exclude_const=True, index=index)
        links = dict()
        for path, job_id in _make_paths(jsi):
            links[path] = self.open_job(id=job_id).workspace()
        if not links:   # data space contains less than two elements
            for job in self.find_jobs():
                links['./job'] = job.workspace()
            assert len(links) < 2
        _update_view(prefix, links)

    def create_view(self, filter=None, prefix='view'):
        """Create a view of the workspace.

        .. warning::

            This method is deprecated.
            Please use :meth:`~.create_linked_view` instead.

        This method gathers all varying statepoint parameters
        and creates symbolic links to the workspace directories.
        This is useful for browsing through the workspace in a
        human-readable manner.

        Let's assume the parameter space is

            * a=0, b=0
            * a=1, b=0
            * a=2, b=0
            * ...,

        where *b* does not vary over all statepoints.

        Calling this method will generate the following *symbolic links* within
        the speciefied  view directory:

        .. code-block:: bash

            view/a/0 -> /path/to/workspace/7f9fb369851609ce9cb91404549393f3
            view/a/1 -> /path/to/workspace/017d53deb17a290d8b0d2ae02fa8bd9d
            ...

        .. note::

            As *b* does not vary over the whole parameter space it is not part
            of the view url.
            This maximizes the compactness of each view url.

        :param filter:  If not None,
            create view only for jobs matching filter.
        :type filter: mapping
        :param prefix: Specifies where to create the links."""
        warnings.warn(
            "The create_view() method is deprecated, please use "
            "create_linked_view() instead.", DeprecationWarning)
        statepoints = list(self.find_statepoints(filter=filter))
        if not len(statepoints):
            if filter is None:
                logger.warning("No state points found!")
            else:
                logger.warning("No state points matched the filter.")
        key_set = list(_find_unique_keys(statepoints))
        if filter is not None:
            key_set[:0] = [[key] for key in filter.keys()]
        for statepoint, url in _make_urls(statepoints, key_set):
            src = self.open_job(statepoint).workspace()
            dst = os.path.join(prefix, url)
            logger.info(
                "Creating link {src} -> {dst}".format(src=src, dst=dst))
            _make_link(src, dst)

    def find_job_documents(self, filter=None):
        """Find all job documents in the project's workspace.

        This method iterates through all jobs or all jobs matching
        the filter and yields each job's document as a dict.
        Each dict additionally contains a field 'statepoint',
        with the job's statepoint and a field '_id', which is
        the job's id.

        :param filter: If not None,
            only find job documents matching filter.
        :type filter: mapping
        :yields: Instances of dict.
        :raises KeyError: If the job document already contains the fields
            '_id' or 'statepoint'."""
        for job in self.find_jobs(filter=filter):
            doc = dict(job.document)
            if '_id' in doc:
                raise KeyError(
                    "The job document already contains a field '_id'!")
            if 'statepoint' in doc:
                raise KeyError(
                    "The job document already contains a field 'statepoint'!")
            doc['_id'] = str(job)
            doc['statepoint'] = job.statepoint()
            yield doc

    def reset_statepoint(self, job, new_statepoint):
        """Reset the statepoint of job.

        .. danger::

            Use this function with caution! Resetting a job's statepoint,
            may sometimes be necessary, but can possibly lead to incoherent
            data spaces.
            If you only want to *extend* your statepoint, consider to
            use :meth:`~.update_statepoint` instead.

        :param job: The job, that should be reset to a new state point.
        :type job: :class:`~.contrib.job.Job`
        :param new_statepoint: The job's new unique set of parameters.
        :type new_statepoint: mapping
        :returns: The job instance with the new state point.
        :rtype: :py:class:`~.Job`
        :raises RuntimeError: If a job associated with the new unique set
            of parameters already exists in the workspace."""
        dst = self.open_job(new_statepoint)
        _move_job(job, dst)
        logger.info(
            "Reset statepoint of job {}, moved to {}.".format(job, dst))
        return dst

    def update_statepoint(self, job, update, overwrite=False):
        """Update the statepoint of job.

        .. warning::

            While appending to a job's statepoint is generally safe,
            modifying existing parameters may lead to data
            inconsistency. Use the overwrite argument with caution!

        :param job: The job, whose statepoint shall be updated.
        :type job: :class:`~.contrib.job.Job`
        :param update: A mapping used for the statepoint update.
        :type update: mapping
        :param overwrite: Set to true, to ignore whether this
            update overwrites parameters, which are currently
            part of the job's statepoint. Use with caution!
        :returns: The job instance with the updated state point.
        :rtype: :py:class:`~.Job`
        :raises KeyError: If the update contains keys, which are
            already part of the job's statepoint and overwrite is False.
        :raises RuntimeError: If a job associated with the new unique set
            of parameters already exists in the workspace."""
        statepoint = dict(job.statepoint())
        if not overwrite:
            for key in update:
                if key in statepoint:
                    raise KeyError(key)
        statepoint.update(update)
        dst = self.open_job(statepoint)
        _move_job(job, dst)
        return dst

    def clone(self, job):
        """Clone job into this project.

        Create an identical copy of job within this project.

        See also: :py:meth:`~.merge`

        :param job: The job to copy into this project.
        :type job: :py:class:`~.Job`
        :returns: The job instance corresponding to the copied job.
        :rtype: :py:class:`~.Job`
        :raises DestinationExistsError: In case that a job with the same
            id is already initialized within this project.
        """
        dst = self.open_job(job.statepoint())
        try:
            shutil.copytree(job.workspace(), dst.workspace())
        except FileExistsError:
                raise DestinationExistsError(dst)
        return dst

    def repair(self):
        "Attempt to repair the workspace after it got corrupted."
        for job_dir in self._job_dirs():
            jobid = os.path.split(job_dir)[-1]
            fn_manifest = os.path.join(job_dir, self.Job.FN_MANIFEST)
            try:
                with open(fn_manifest) as manifest:
                    statepoint = json.load(manifest)
            except Exception as error:
                logger.warning(
                    "Encountered error while reading from '{}'. "
                    "Error: {}".format(fn_manifest, error))
                try:
                    logger.info("Attempt to recover statepoint from file.")
                    statepoint = self.get_statepoint(jobid)
                    self.open_job(statepoint)._create_directory(overwrite=True)
                except KeyError as error:
                    raise RuntimeWarning(
                        "Use write_statepoints() before attempting to repair!")
                except IOError as error:
                    if FN_STATEPOINTS in str(error):
                        raise RuntimeWarning(
                            "Use write_statepoints() before attempting to repair!")
                    raise
                except Exception:
                    logger.error("Attemp to repair job space failed.")
                    raise
                else:
                    logger.info("Successfully recovered state point.")

    def index(self, formats=None, depth=0,
              skip_errors=False, include_job_document=True):
        """Generate an index of the project's workspace.

        This generator function indexes every file in the project's
        workspace until the specified `depth`.
        The job document if it exists, is always indexed, other
        files need to be specified with the formats argument.

        .. code-block:: python

            for doc in project.index('.*\.txt', TextFile):
                print(doc)

        :param formats: The format definitions as mapping.
        :type formats: dict
        :param depth: Specifies the crawling depth.
            A value of 0 (default) means no limit.
        :type depth: int
        :param skip_errors: Skip all errors which occur during indexing.
            This is useful when trying to repair a broken workspace.
        :type skip_errors: bool
        :param include_job_document: Include the contents of job
            documents.
        :type include_job_document: bool
        :yields: index documents"""
        if formats is None:
            docs = _index_signac_project_workspace(
                root=self.workspace(),
                include_job_document=include_job_document,
                fn_statepoint=self.Job.FN_MANIFEST)
        else:
            class Crawler(SignacProjectCrawler):
                pass
            for pattern, fmt in formats.items():
                Crawler.define(pattern, fmt)
            crawler = Crawler(self.workspace())
            docs = crawler.crawl(depth=depth)
        if skip_errors:
            docs = _skip_errors(docs, logger.critical)
        for doc in docs:
            yield doc

    def create_access_module(self, formats=None, crawlername=None,
                             filename=None, master=True, depth=1):
        """Create the access module for indexing

        This method generates the acess module containing indexing
        directives for master crawlers.

        :param formats: The format definitions as mapping.
        :type formats: dict
        :param crawlername: Specify a name for the crawler class.
            Defaults to a name based on the project's name.
        :type crawlername: str
        :param filename: The name of the access module file.
            Defaults to the standard name and should ususally
            not be changed.
        :type filename: str
        :param master: If True, will add master crawler execution
            commands to the bottom of the file.
        :type master: bool
        :param depth: Specifies the depth of the master crawler
            definitions (if `master` is True). Defaults to 1 to
            reduce the crawling depth of the master crawler.
            A value of 0 means no limit.
        :type depth: int"""
        if crawlername is None:
            crawlername = str(self) + 'Crawler'
        if filename is None:
            filename = os.path.join(
                self.root_directory(),
                MasterCrawler.FN_ACCESS_MODULE)
        workspace = os.path.relpath(self.workspace(), self.root_directory())

        imports = set()
        if formats is None:
            definitions = ''
        else:
            dl = "{}.define('{}', {})"
            defs = list()
            for expr, fmt in formats.items():
                if is_string(fmt):
                    defs.append(dl.format(crawlername, expr, "'{}'".format(fmt)))
                else:
                    defs.append(dl.format(crawlername, expr, fmt.__name__))
                    imports.add(
                        'from {} import {}'.format(fmt.__module__, fmt.__name__))
            definitions = '\n'.join(defs)
        if master:
            imports.add('from signac.contrib import MasterCrawler')
        imports = '\n'.join(imports)

        module = ACCESS_MODULE_TEMPLATE.format(
            crawlername=crawlername,
            imports=imports,
            definitions=definitions,
            wd=workspace)
        if master:
            module += '\n\n' + ACCESS_MODULE_MC_TEMPLATE.format(
                depth=depth)

        with open(filename, 'wx' if six.PY2 else 'x') as file:
            file.write(module)
        logger.info("Created access module file '{}'.".format(filename))

    @classmethod
    def init_project(cls, name, root=None, workspace=None, make_dir=True):
        """Initialize a project with the given name.

        It is safe to call this function multiple times with
        the same arguments.
        However, a RuntimeError is raised in case where an
        existing project configuration would conflict with
        the provided initialization parameters.

        :param name: The name of the project to initialize.
        :type name: str
        :param root: The root directory for the project.
            Defaults to the current working directory.
        :type root: str
        :param workspace: The workspace directory for the project.
            Defaults to `$project_root/workspace`.
        :type workspace: str
        :param make_dir: Create the project root directory, if
            it does not exist yet.
        :type make_dir: bool
        :returns: The project handle of the initialized project.
        :rtype: :py:class:`~.Project`
        :raises RuntimeError: If the project root path already
            contains a conflicting project configuration."""
        if root is None:
            root = os.getcwd()
        try:
            project = cls.get_project(root=root)
        except LookupError:
            fn_config = os.path.join(root, 'signac.rc')
            if make_dir:
                _mkdir_p(os.path.dirname(fn_config))
            with open(fn_config, 'a') as config_file:
                config_file.write('project={}\n'.format(name))
                if workspace is not None:
                    config_file.write('workspace_dir={}\n'.format(workspace))
            project = cls.get_project(root=root)
            assert project.get_id() == str(name)
            return project
        else:
            try:
                assert project.get_id() == str(name)
                if workspace is not None:
                    assert os.path.realpath(workspace) \
                        == os.path.realpath(project.workspace())
                return project
            except AssertionError:
                raise RuntimeError(
                    "Failed to initialize project '{}'. Path '{}' already "
                    "contains a conflicting project configuration.".format(
                        name, os.path.abspath(root)))

    @classmethod
    def get_project(cls, root=None):
        """Find a project configuration and return the associated project.

        :param root: The project root directory.
            If no root directory is given, the next project found
            within or above the current working directory is returned.
        :type root: str
        :returns: The project handle.
        :raises LookupError: If no project configuration can be found."""
        config = load_config(root=root, local=root is not None)
        if 'project' not in config:
            raise LookupError(
                "Unable to determine project id for path '{}'.".format(
                    os.getcwd() if root is None else os.path.abspath(root)))
        return cls(config=config)


def _move_job(src, dst):
    logger.debug("Attempting to move job {} to {}".format(src, dst))
    fn_src_manifest = os.path.join(src.workspace(), src.FN_MANIFEST)
    fn_src_manifest_backup = fn_src_manifest + '~'
    os.rename(fn_src_manifest, fn_src_manifest_backup)
    try:
        os.rename(src.workspace(), dst.workspace())
    except OSError:  # rollback
        os.rename(fn_src_manifest_backup, fn_src_manifest)
        raise RuntimeError(
            "Failed to move {} to {}, destination already exists.".format(
                src, dst))
    else:
        dst.init()
        logger.info("Moved job {} to {}.".format(src, dst))


def _find_all_links(root, leaf='job'):
    for dirpath, dirnames, filenames in os.walk(root):
        for dirname in dirnames:
            if dirname == leaf:
                yield os.path.relpath(dirpath, root)
                break
        for filename in filenames:
            if filename == leaf:
                yield os.path.relpath(dirpath, root)
                break


class _Node(object):

    def __init__(self, name=None, value=None):
        self.name = name
        self.value = value
        self.children = dict()

    def get_child(self, name):
        return self.children.setdefault(name, type(self)(name))

    def __str__(self):
        return "_Node({}, {})".format(self.name, self.value)

    __repr__ = __str__


def _build_tree(paths):
    root = _Node()
    for path in paths:
        node = root
        for p in path.split(os.sep):
            node = node.get_child(p)
    return root


def _get_branches(root, branch=None):
    if branch is None:
        branch = list()
    else:
        branch = list(branch) + [root]
    if root.children:
        for child in root.children.values():
            for b in _get_branches(child, branch):
                yield b
    else:
        yield branch


def _color_path(root, path):
    root.value = True
    for name in path:
        root = root.get_child(name)
        root.value = True


def _find_dead_branches(root, branch=None):
    if branch is None:
        branch = list()
    else:
        branch = list(branch) + [root]
    if root.children:
        for child in root.children.values():
            for b in _find_dead_branches(child, branch):
                yield b
    if not root.value:
        yield branch


def _analyze_view(prefix, links, leaf='job'):
    logger.info("Analyzing view prefix '{}'...".format(prefix))
    existing_paths = {os.path.join(p, leaf) for p in _find_all_links(prefix, leaf)}
    existing_tree = _build_tree(existing_paths)
    for path in links:
        _color_path(existing_tree, path.split(os.sep))
    obsolete = []
    dead_branches = _find_dead_branches(existing_tree)
    for branch in reversed(sorted(dead_branches, key=lambda b: len(b))):
        if branch:
            obsolete.append(os.path.join(* (n.name for n in branch)))
    if '.' in obsolete:
        obsolete.remove('.')
    keep_or_update = existing_paths.intersection(links.keys())
    new = set(links.keys()).difference(keep_or_update)
    to_update = [p for p in keep_or_update if os.path.realpath(os.path.join(prefix, p)) != links[p]]
    return obsolete, to_update, new


def _update_view(prefix, links, leaf='job'):
    obsolete, to_update, new = _analyze_view(prefix, links)
    num_ops = len(obsolete) + 2 * len(to_update) + len(new)
    if num_ops:
        logger.info("Generating current view in '{}' ({} operations)...".format(prefix, num_ops))
    else:
        logger.info("View in '{}' is up to date.".format(prefix))
        return
    logger.debug("Removing {} obsolete links.".format(len(obsolete)))
    for path in obsolete:
        p = os.path.join(prefix, path)
        try:
            os.unlink(p)
        except OSError:
            os.rmdir(p)
    logger.debug("Creating {} new and updating {} existing links.".format(
        len(new), len(to_update)))
    for path in to_update:
        os.unlink(os.path.join(prefix, path))
    for path in chain(new, to_update):
        dst = os.path.join(prefix, path)
        src = os.path.relpath(links[path], os.path.split(dst)[0])
        _make_link(src, dst)


def _make_link(src, dst):
    try:
        os.makedirs(os.path.dirname(dst))
    # except FileExistsError:
    except OSError as error:
        if error.errno != errno.EEXIST:
            raise
    try:
        if six.PY2:
            os.symlink(src, dst)
        else:
            os.symlink(src, dst, target_is_directory=True)
    except OSError as error:
        if error.errno == errno.EEXIST:
            if os.path.realpath(src) == os.path.realpath(dst):
                return
        raise


def _make_urls(statepoints, key_set):
    "Create unique URLs for all jobs matching filter."
    for statepoint in statepoints:
        url = []
        for keys in key_set:
            url.append('.'.join(keys))
            v = statepoint
            for key in keys:
                v = v.get(key)
                if v is None:
                    break
            url.append(str(v))
        if len(url):
            yield statepoint, os.path.join(*url)


def _make_paths(sp_index, leaf='job'):
    tmp = collections.defaultdict(list)
    for key, jids in sp_index:
        for jid in jids:
            tmp[jid].append(key)
    for jid, sps in tmp.items():
        p = ('_'.join(str(x) for x in json.loads(sp)) for sp in sorted(sps))
        path = os.path.join(* list(p) + [leaf])
        yield path, jid


def _find_unique_keys(statepoints):
    key_set = _aggregate_statepoints(statepoints)
    if six.PY2:
        def flatten(l):
            for el in l:
                if isinstance(el, collections.Iterable) and not \
                        (isinstance(el, str) or isinstance(el, unicode)):  # noqa
                    for sub in flatten(el):
                        yield sub
                else:
                    yield el
    else:
        def flatten(l):
            for el in l:
                if isinstance(el, collections.Iterable) and \
                        not (isinstance(el, str)):
                    for sub in flatten(el):
                        yield sub
                else:
                    yield el
    key_set = (list(flatten(k)) for k in key_set)
    for key in sorted(key_set, key=len):
        yield key


def _aggregate_statepoints(statepoints, prefix=None):
    result = list()
    statepoint_set = collections.defaultdict(set)
    # Gather all keys.
    ignore = set()
    for statepoint in statepoints:
        for key, value in statepoint.items():
            if key in ignore:
                continue
            try:
                statepoint_set[key].add(value)
            except TypeError:
                if isinstance(value, Mapping):
                    result.extend(_aggregate_statepoints(
                        [sp[key] for sp in statepoints if key in sp],
                        prefix=(key) if prefix is None else (prefix, key)))
                    ignore.add(key)
                else:
                    statepoint_set[key].add(calc_id(value))
    # Heal heterogenous parameter space.
    for statepoint in statepoints:
        for key in statepoint_set.keys():
            if key not in statepoint:
                statepoint_set[key].add(None)
    unique_keys = list(k for k, v in sorted(
        statepoint_set.items(), key=lambda i: len(i[1])) if len(v) > 1)
    result.extend((k,) if prefix is None else (prefix, k) for k in unique_keys)
    return result


def _skip_errors(iterable, log=print):
    while True:
        try:
            yield next(iterable)
        except StopIteration:
            return
        except Exception as error:
            log(error)


def init_project(name, root=None, workspace=None, make_dir=True):
    """Initialize a project with the given name.

    It is safe to call this function multiple times with
    the same arguments.
    However, a RuntimeError is raised in case where an
    existing project configuration would conflict with
    the provided initialization parameters.

    :param name: The name of the project to initialize.
    :type name: str
    :param root: The root directory for the project.
        Defaults to the current working directory.
    :type root: str
    :param workspace: The workspace directory for the project.
        Defaults to `$project_root/workspace`.
    :type workspace: str
    :param make_dir: Create the project root directory, if
        it does not exist yet.
    :type make_dir: bool
    :returns: The project handle of the initialized project.
    :rtype: :py:class:`~.Project`
    :raises RuntimeError: If the project root path already
        contains a conflicting project configuration."""
    return Project.init_project(name=name, root=root, workspace=workspace, make_dir=make_dir)


def get_project(root=None):
    """Find a project configuration and return the associated project.

    :param root: The project root directory.
        If no root directory is given, the next project found
        within or above the current working directory is returned.
    :type root: str
    :returns: The project handle.
    :rtype: :py:class:`~.Project`
    :raises LookupError: If no project configuration can be found."""
    return Project.get_project(root=root)<|MERGE_RESOLUTION|>--- conflicted
+++ resolved
@@ -9,11 +9,8 @@
 import errno
 import warnings
 import collections
-<<<<<<< HEAD
 import shutil
-=======
 from itertools import chain
->>>>>>> 7354fc4e
 
 from ..core.search_engine import DocumentSearchEngine
 from ..common import six
